"""Defines the environment configuration for the Getting up task"""

from sim.env import robot_urdf_path
from sim.envs.base.legged_robot_config import (  # type: ignore
    LeggedRobotCfg,
    LeggedRobotCfgPPO,
)
from sim.resources.stompymini.joints import Robot

NUM_JOINTS = len(Robot.all_joints())  # 20


class MiniCfg(LeggedRobotCfg):
    """Configuration class for the Legs humanoid robot."""

    class env(LeggedRobotCfg.env):
        # change the observation dim
        frame_stack = 15
        c_frame_stack = 3
        num_single_obs = 11 + NUM_JOINTS * 3
        num_observations = int(frame_stack * num_single_obs)
        single_num_privileged_obs = 25 + NUM_JOINTS * 4
        num_privileged_obs = int(c_frame_stack * single_num_privileged_obs)
        num_actions = NUM_JOINTS
        num_envs = 4096
        episode_length_s = 24  # episode length in seconds
        use_ref_actions = False

    class safety:
        # safety factors
        pos_limit = 1.0
        vel_limit = 1.0
        torque_limit = 0.85

    class asset(LeggedRobotCfg.asset):
        name = "stompymini"
<<<<<<< HEAD

        file = str(robot_urdf_path(robot_name=name))
=======
        file = str(robot_urdf_path(name))

>>>>>>> 8f5efa69

        foot_name = ["RS_01_Stator", "RS_01_Stator_2"]
        knee_name = ["RS_04_Rotor_7", "RS_04_Rotor_8"]

        termination_height = 0.24
        default_feet_height = 0.03
        terminate_after_contacts_on = []

        penalize_contacts_on = []
        self_collisions = 1  # 1 to disable, 0 to enable...bitwise filter
        flip_visual_attachments = False
        replace_cylinder_with_capsule = False
        fix_base_link = False

    class terrain(LeggedRobotCfg.terrain):
        mesh_type = "plane"
        # mesh_type = 'trimesh'
        curriculum = False
        # rough terrain only:
        measure_heights = False
        static_friction = 0.6
        dynamic_friction = 0.6
        terrain_length = 8.0
        terrain_width = 8.0
        num_rows = 10  # number of terrain rows (levels)
        num_cols = 10  # number of terrain cols (types)
        max_init_terrain_level = 10  # starting curriculum state
        # plane; obstacles; uniform; slope_up; slope_down, stair_up, stair_down
        terrain_proportions = [0.2, 0.2, 0.4, 0.1, 0.1, 0, 0]
        restitution = 0.0

    class noise:
        add_noise = True
        noise_level = 0.6  # scales other values

        class noise_scales:
            dof_pos = 0.05
            dof_vel = 0.5
            ang_vel = 0.1
            lin_vel = 0.05
            quat = 0.03
            height_measurements = 0.1

    class init_state(LeggedRobotCfg.init_state):
        pos = [0.0, 0.0, Robot.height]
        # setting the right rotation
        # quat_from_euler_xyz(torch.tensor(1.57), torch.tensor(0), torch.tensor(-1.57))
        rot = Robot.rotation

        default_joint_angles = {k: 0.0 for k in Robot.all_joints()}

        default_positions = Robot.default_standing()
        for joint in default_positions:
            default_joint_angles[joint] = default_positions[joint]

    class control(LeggedRobotCfg.control):
        # PD Drive parameters:
        stiffness = Robot.stiffness()
        damping = Robot.damping()
        # action scale: target angle = actionScale * action + defaultAngle
        action_scale = 0.25
        # decimation: Number of control action updates @ sim DT per policy DT
        decimation = 10  # 100hz

    class sim(LeggedRobotCfg.sim):
        dt = 0.001  # 1000 Hz
        substeps = 1  # 2
        up_axis = 1  # 0 is y, 1 is z

        class physx(LeggedRobotCfg.sim.physx):
            num_threads = 10
            solver_type = 1  # 0: pgs, 1: tgs
            num_position_iterations = 4
            num_velocity_iterations = 1
            contact_offset = 0.01  # [m]
            rest_offset = 0.0  # [m]
            bounce_threshold_velocity = 0.1  # [m/s]
            max_depenetration_velocity = 1.0
            max_gpu_contact_pairs = 2**23  # 2**24 -> needed for 8000 envs and more
            default_buffer_size_multiplier = 5
            # 0: never, 1: last sub-step, 2: all sub-steps (default=2)
            contact_collection = 2

    class domain_rand(LeggedRobotCfg.domain_rand):
        start_pos_noise = 0.1
        randomize_friction = True
        friction_range = [0.1, 2.0]

        randomize_base_mass = True
        added_mass_range = [-1.0, 1.0]
        push_robots = True
        push_interval_s = 4
        max_push_vel_xy = 0.2
        max_push_ang_vel = 0.4
        dynamic_randomization = 0.05

    class commands(LeggedRobotCfg.commands):
        # Vers: lin_vel_x, lin_vel_y, ang_vel_yaw, heading (in heading mode ang_vel_yaw is recomputed from heading error)
        num_commands = 4
        resampling_time = 8.0  # time before command are changed[s]
        heading_command = True  # if true: compute ang vel command from heading error

        class ranges:
            lin_vel_x = [-0.3, 0.6]  # min max [m/s]
            lin_vel_y = [-0.3, 0.3]  # min max [m/s]
            ang_vel_yaw = [-0.3, 0.3]  # min max [rad/s]
            heading = [-3.14, 3.14]

    class rewards:
        base_height_target = 0.78
        min_dist = 0.25
        max_dist = 0.5

        # put some settings here for LLM parameter tuning
        target_joint_pos_scale = 0.17  # rad
        target_feet_height = 0.05  # m
        cycle_time = 0.4  # sec
        # if true negative total rewards are clipped at zero (avoids early termination problems)
        only_positive_rewards = True
        # tracking reward = exp(error*sigma)
        tracking_sigma = 5.0
        max_contact_force = 400  # forces above this value are penalized

        class scales:
            # reference motion tracking
            joint_pos = 1.6
            feet_clearance = 1.6
            feet_contact_number = 1.2
            # gait
            feet_air_time = 1.6
            foot_slip = -0.05
            feet_distance = 0.2
            knee_distance = 0.2
            # contact
            feet_contact_forces = -0.01
            # vel tracking
            tracking_lin_vel = 1.2
            tracking_ang_vel = 1.1
            vel_mismatch_exp = 0.5  # lin_z; ang x,y
            low_speed = 0.2
            track_vel_hard = 0.5

            # base pos
            default_joint_pos = 0.5
            orientation = 1
            base_height = 0.2
            base_acc = 0.2
            # energy
            action_smoothness = -0.002
            torques = -1e-5
            dof_vel = -5e-4
            dof_acc = -1e-7
            collision = -1.0

    class normalization:
        class obs_scales:
            lin_vel = 2.0
            ang_vel = 1.0
            dof_pos = 1.0
            dof_vel = 0.05
            quat = 1.0
            height_measurements = 5.0

        clip_observations = 18.0
        clip_actions = 18.0

    class viewer:
        ref_env = 0
        pos = [4, -4, 2]
        lookat = [0, -2, 0]


class MiniCfgPPO(LeggedRobotCfgPPO):
    seed = 5
    runner_class_name = "OnPolicyRunner"  # DWLOnPolicyRunner

    class policy:
        init_noise_std = 1.0
        actor_hidden_dims = [512, 256, 128]
        critic_hidden_dims = [768, 256, 128]

    class algorithm(LeggedRobotCfgPPO.algorithm):
        entropy_coef = 0.001
        learning_rate = 1e-5
        num_learning_epochs = 2
        gamma = 0.994
        lam = 0.9
        num_mini_batches = 4

    class runner:
        policy_class_name = "ActorCritic"
        algorithm_class_name = "PPO"
        num_steps_per_env = 60  # per iteration
        max_iterations = 5001  # number of policy updates

        # logging
        save_interval = 100  # check for potential saves every this many iterations
        experiment_name = "StompyMini"
        run_name = ""
        # load and resume
        resume = False
        load_run = -1  # -1 = last run
        checkpoint = -1  # -1 = last saved model
        resume_path = None  # updated from load_run and chkpt<|MERGE_RESOLUTION|>--- conflicted
+++ resolved
@@ -34,13 +34,8 @@
 
     class asset(LeggedRobotCfg.asset):
         name = "stompymini"
-<<<<<<< HEAD
-
-        file = str(robot_urdf_path(robot_name=name))
-=======
         file = str(robot_urdf_path(name))
 
->>>>>>> 8f5efa69
 
         foot_name = ["RS_01_Stator", "RS_01_Stator_2"]
         knee_name = ["RS_04_Rotor_7", "RS_04_Rotor_8"]
